/* See LICENSE file for copyright and license details. */

#include <assert.h>
#include <stdlib.h>
#include <stdio.h>
#include <stdint.h>
#include <string.h>
#include <math.h>

#include <unistd.h>
#include <fcntl.h>
#include <sys/stat.h>
#include <sys/mman.h>

#include "schrift.h"

<<<<<<< HEAD
#define SCHRIFT_VERSION "0.8.0"
=======
#define SCHRIFT_VERSION "0.7.1"
>>>>>>> d93f294e

#define FILE_MAGIC_ONE             0x00010000
#define FILE_MAGIC_TWO             0x74727565

#define HORIZONTAL_KERNING         0x01
#define MINIMUM_KERNING            0x02
#define CROSS_STREAM_KERNING       0x04
#define OVERRIDE_KERNING           0x08

#define POINT_IS_ON_CURVE          0x01
#define X_CHANGE_IS_SMALL          0x02
#define Y_CHANGE_IS_SMALL          0x04
#define REPEAT_FLAG                0x08
#define X_CHANGE_IS_ZERO           0x10
#define X_CHANGE_IS_POSITIVE       0x10
#define Y_CHANGE_IS_ZERO           0x20
#define Y_CHANGE_IS_POSITIVE       0x20

#define OFFSETS_ARE_LARGE          0x001
#define ACTUAL_XY_OFFSETS          0x002
#define GOT_A_SINGLE_SCALE         0x008
#define THERE_ARE_MORE_COMPONENTS  0x020
#define GOT_AN_X_AND_Y_SCALE       0x040
#define GOT_A_SCALE_MATRIX         0x080

/* macros */
#define MIN(a, b) ((a) < (b) ? (a) : (b))
#define SIGN(x) ((x) >= 0 ? 1 : -1)
/* Allocate values on the stack if they are small enough, else spill to heap. */
#define STACK_ALLOC(var, len, thresh) \
	uint8_t var##_stack_[thresh]; \
	var = (len) <= (thresh) ? (void *) var##_stack_ : malloc(len);
#define STACK_FREE(var) \
	if ((void *) var != (void *) var##_stack_) free(var);

enum { SrcMapping, SrcUser };

/* structs */
struct point { double x, y; };
struct line  { uint_least16_t beg, end; };
struct curve { uint_least16_t beg, end, ctrl; };
struct cell  { double area, cover; };

struct outline
{
	struct point *points;
	struct curve *curves;
	struct line *lines;
	unsigned int numPoints, numCurves, numLines;
	unsigned int capPoints, capCurves, capLines;
};

struct buffer
{
	struct cell **rows;
	int width, height;
};

struct SFT_Font
{
	const uint8_t *memory;
	unsigned long size;
	int source;
};

/* function declarations */
/* file loading */
static int  map_file(SFT_Font *font, const char *filename);
static void unmap_file(SFT_Font *font);
/* mathematical utilities */
static inline int quantize(double x);
static struct point midpoint(struct point a, struct point b);
static void transform_points(int numPts, struct point *points, double trf[6]);
static void clip_points(int numPts, struct point *points, int width, int height);
/* 'buffer' data structure management */
static int  init_buffer(struct buffer *buf, int width, int height);
static void free_buffer(struct buffer *buf);
static void flip_buffer(struct buffer *buf);
/* 'outline' data structure management */
static int  init_outline(struct outline *outl);
static void free_outline(struct outline *outl);
static int  grow_points(struct outline *outl);
static int  grow_curves(struct outline *outl);
static int  grow_lines(struct outline *outl);
/* TTF parsing utilities */
static void *csearch(const void *key, const void *base,
	size_t nmemb, size_t size, int (*compar)(const void *, const void *));
static int  cmpu16(const void *a, const void *b);
static int  cmpu32(const void *a, const void *b);
static inline uint8_t  getu8 (SFT_Font *font, unsigned long offset);
static inline int8_t   geti8 (SFT_Font *font, unsigned long offset);
static inline uint16_t getu16(SFT_Font *font, unsigned long offset);
static inline int16_t  geti16(SFT_Font *font, unsigned long offset);
static inline uint32_t getu32(SFT_Font *font, unsigned long offset);
static long gettable(SFT_Font *font, char tag[4]);
/* sft -> transform */
static int  units_per_em(SFT_Font *font);
static int  global_transform(const struct SFT *sft, double leftSideBearing, double transform[6]);
/* codepoint -> glyph */
static long cmap_fmt4(SFT_Font *font, unsigned long table, unsigned long charCode);
static long cmap_fmt6(SFT_Font *font, unsigned long table, unsigned long charCode);
static long glyph_id(SFT_Font *font, unsigned long charCode);
/* glyph -> hmtx */
static int  num_long_hmtx(SFT_Font *font);
static int  hor_metrics(const struct SFT *sft, long glyph, double *advanceWidth, double *leftSideBearing);
/* glyph -> outline */
static long outline_offset(SFT_Font *font, long glyph);
/* transform & outline -> extents */
static int  glyph_extents(SFT_Font *font, unsigned long offset, double transform[6], int *x, int *y, int *w, int *h);
/* decoding outlines */
static long simple_flags(SFT_Font *font, unsigned long offset, int numPts, uint8_t *flags);
static int  simple_points(SFT_Font *font, unsigned long offset, int numPts, uint8_t *flags, struct point *points);
static int  decode_contour(uint8_t *flags, unsigned int basePoint, unsigned int count, struct outline *outl);
static int  simple_outline(SFT_Font *font, unsigned long offset, int numContours, struct outline *outl);
static int  compound_outline(SFT_Font *font, unsigned long offset, int recDepth, struct outline *outl);
static int  decode_outline(SFT_Font *font, unsigned long offset, int recDepth, struct outline *outl);
/* tesselation */
static int  is_flat(struct outline *outl, struct curve curve, double flatness);
static int  tesselate_curve(struct curve curve, struct outline *outl);
static int  tesselate_curves(struct outline *outl);
/* silhouette rasterization */
static void draw_dot(struct buffer buf, int px, int py, double xAvg, double yDiff);
static void draw_line(struct buffer buf, struct point origin, struct point goal);
static void draw_lines(struct outline *outl, struct buffer buf);
/* post-processing */
static void post_process(struct buffer buf, uint8_t *image);
/* glyph rendering */
static int render_image(const struct SFT *sft, unsigned long offset, double transform[6], struct SFT_Char *chr);

/* function implementations */

const char *
sft_version(void)
{
	return SCHRIFT_VERSION;
}

/* Loads a font from a user-supplied memory range. */
SFT_Font *
sft_loadmem(const void *mem, unsigned long size)
{
	SFT_Font *font;
	unsigned long scalerType;
	if ((font = calloc(1, sizeof(SFT_Font))) == NULL) {
		return NULL;
	}
	font->memory = mem;
	font->size = size;
	font->source = SrcUser;
	/* Check for a compatible scalerType (magic number). */
	scalerType = getu32(font, 0);
	if (scalerType != FILE_MAGIC_ONE && scalerType != FILE_MAGIC_TWO) {
		sft_freefont(font);
		return NULL;
	}
	return font;
}

/* Loads a font from the file system. To do so, it has to map the entire font into memory. */
SFT_Font *
sft_loadfile(char const *filename)
{
	SFT_Font *font;
	unsigned long scalerType;
	if ((font = calloc(1, sizeof(SFT_Font))) == NULL) {
		return NULL;
	}
	if (map_file(font, filename) < 0) {
		free(font);
		return NULL;
	}
	/* Check for a compatible scalerType (magic number). */
	scalerType = getu32(font, 0);
	if (scalerType != FILE_MAGIC_ONE && scalerType != FILE_MAGIC_TWO) {
		sft_freefont(font);
		return NULL;
	}
	return font;
}

void
sft_freefont(SFT_Font *font)
{
	if (font == NULL) return;
	/* Only unmap if we mapped it ourselves. */
	if (font->source == SrcMapping)
		unmap_file(font);
	free(font);
}

int
sft_linemetrics(const struct SFT *sft, double *ascent, double *descent, double *gap)
{
	double factor;
	long hhea;
	int unitsPerEm;
	if ((unitsPerEm = units_per_em(sft->font)) < 0)
		return -1;
	if ((hhea = gettable(sft->font, "hhea")) < 0)
		return -1;
	if (sft->font->size < (unsigned long) hhea + 36) return -1;
	factor = sft->yScale / unitsPerEm;
	*ascent  = geti16(sft->font, hhea + 4) * factor;
	*descent = geti16(sft->font, hhea + 6) * factor;
	*gap     = geti16(sft->font, hhea + 8) * factor;
	return 0;
}

int
sft_kerning(const struct SFT *sft, unsigned long leftChar, unsigned long rightChar, double kerning[2])
{
	void *match;
	unsigned long offset;
	long kern;
	unsigned int numTables, numPairs, length, format, flags, value;
	int unitsPerEm;
	uint8_t key[4];

	kerning[0] = 0.0;
	kerning[1] = 0.0;

	if ((kern = gettable(sft->font, "kern")) < 0)
		return 0;
	offset = kern;

	/* Read kern table header. */
	if (sft->font->size < offset + 4)
		return -1;
	if (getu16(sft->font, offset) != 0)
		return 0;
	numTables = getu16(sft->font, offset + 2);
	offset += 4;

	while (numTables > 0) {
		/* Read subtable header. */
		if (sft->font->size < offset + 6)
			return -1;
		length = getu16(sft->font, offset + 2);
		format = getu8 (sft->font, offset + 4);
		flags  = getu8 (sft->font, offset + 5);
		offset += 6;

		if (format == 0 && (flags & HORIZONTAL_KERNING) && !(flags & MINIMUM_KERNING)) {
			/* Read format 0 header. */
			if (sft->font->size < offset + 8)
				return -1;
			numPairs = getu16(sft->font, offset);
			offset += 8;
			/* Look up character code pair via binary search. */
			key[0] = (leftChar >> 8) & 0xFF;
			key[1] = leftChar & 0xFF;
			key[2] = (rightChar >> 8) & 0xFF;
			key[3] = rightChar & 0xFF;
			if ((match = bsearch(key, sft->font->memory + offset,
				numPairs, 6, cmpu32)) != NULL) {
				
				value = geti16(sft->font, (uint8_t *) match - sft->font->memory + 4);
				if (flags & CROSS_STREAM_KERNING) {
					kerning[1] += value;
				} else {
					kerning[0] += value;
				}
			}

		}

		offset += length;
		--numTables;
	}

	if ((unitsPerEm = units_per_em(sft->font)) < 0)
		return -1;
	kerning[0] = kerning[0] / unitsPerEm * sft->xScale;
	kerning[1] = kerning[1] / unitsPerEm * sft->yScale;

	return 0;
}

int
sft_char(const struct SFT *sft, unsigned long charCode, struct SFT_Char *chr)
{
	double transform[6];
	double leftSideBearing;
	long glyph, outline;
	int x, y, w, h;

	memset(chr, 0, sizeof(*chr));

	if ((glyph = glyph_id(sft->font, charCode)) < 0)
		return -1;
	
	chr->missing = (glyph == 0);
	if (chr->missing && (sft->flags & SFT_CATCH_MISSING))
		return 0;

	if (hor_metrics(sft, glyph, &chr->advance, &leftSideBearing) < 0)
		return -1;
	if ((outline = outline_offset(sft->font, glyph)) < 0)
		return -1;
	/* A glyph may have a completely empty outline. */
	if (!outline)
		return 0;
	/* Set up the linear transformation. */
	if (global_transform(sft, leftSideBearing, transform) < 0)
		return -1;
	/* Calculate outline extents. */
	if (glyph_extents(sft->font, outline, transform, &x, &y, &w, &h) < 0)
		return -1;
	if (w < 0 || h < 0)
		return -1;
	chr->x = x;
	chr->y = sft->flags & SFT_DOWNWARD_Y ? -(y + h) : y;
	chr->width = w;
	chr->height = h;
	/* Render the outline (if requested). */
	if (sft->flags & SFT_RENDER_IMAGE) {
		/* Make transformation relative to min corner. */
		transform[4] -= x;
		transform[5] -= y;
	
		if (render_image(sft, outline, transform, chr) < 0)
			return -1;
	}
	return 0;
}

static int
map_file(SFT_Font *font, const char *filename)
{
	struct stat info;
	int fd;
	font->memory = MAP_FAILED;
	font->size = 0;
	font->source = SrcMapping;
	if ((fd = open(filename, O_RDONLY)) < 0) {
		return -1;
	}
	if (fstat(fd, &info) < 0) {
		close(fd);
		return -1;
	}
	font->memory = mmap(NULL, info.st_size, PROT_READ, MAP_PRIVATE, fd, 0);
	font->size = info.st_size;
	close(fd);
	return font->memory == MAP_FAILED ? -1 : 0;
}

static void
unmap_file(SFT_Font *font)
{
	assert(font->memory != MAP_FAILED);
	munmap((void *) font->memory, font->size);
}

/* [0, 1] --> { 0, ..., 255 } */
static inline int
quantize(double x)
{
	return (int) (x * 255 + (x >= 0.0) - 0.5);
}

static struct point
midpoint(struct point a, struct point b)
{
	return (struct point) {
		0.5 * a.x + 0.5 * b.x,
		0.5 * a.y + 0.5 * b.y
	};
}

/* Applies an affine linear transformation matrix to a set of points. */
static void
transform_points(int numPts, struct point *points, double trf[6])
{
	struct point *restrict pt;
	int i;
	for (i = 0; i < numPts; ++i) {
		pt = &points[i];
		*pt = (struct point) {
			pt->x * trf[0] + pt->y * trf[2] + trf[4],
			pt->x * trf[1] + pt->y * trf[3] + trf[5]
		};
	}
}

static void
clip_points(int numPts, struct point *points, int width, int height)
{
	struct point pt;
	double dv;
	uint64_t *ip;
	int i;

	for (i = 0; i < numPts; ++i) {
		pt = points[i];

		if (pt.x < 0.0) {
			points[i].x = 0.0;
		}
		if (pt.x >= width) {
			dv = width;
			ip = (void *) &dv;
			--*ip;
			points[i].x = dv;
		}
		if (pt.y < 0.0) {
			points[i].y = 0.0;
		}
		if (pt.y >= height) {
			dv = height;
			ip = (void *) &dv;
			--*ip;
			points[i].y = dv;
		}
	}
}

static int
init_buffer(struct buffer *buf, int width, int height)
{
	struct cell *ptr;
	size_t rowsSize, cellsSize;
	int i;

	buf->rows = NULL;
	buf->width = width;
	buf->height = height;

	rowsSize = (size_t) height * sizeof(buf->rows[0]);
	cellsSize = (size_t) width * height * sizeof(struct cell);
	if ((buf->rows = calloc(rowsSize + cellsSize, 1)) == NULL)
		return -1;

	ptr = (void *) (buf->rows + height);
	for (i = 0; i < height; ++i) {
		buf->rows[i] = ptr;
		ptr += width;
	}

	return 0;
}

static void
free_buffer(struct buffer *buf)
{
	free(buf->rows);
}

static void
flip_buffer(struct buffer *buf)
{
	struct cell *row;
	int front = 0, back = buf->height - 1;
	while (front < back) {
		row = buf->rows[front];
		buf->rows[front] = buf->rows[back];
		buf->rows[back] = row;
		++front, --back;
	}
}

static int
init_outline(struct outline *outl)
{
	outl->numPoints = 0;
	outl->capPoints = 64;
	if ((outl->points = malloc(outl->capPoints * sizeof(outl->points[0]))) == NULL)
		return -1;
	outl->numCurves = 0;
	outl->capCurves = 64;
	if ((outl->curves = malloc(outl->capCurves * sizeof(outl->curves[0]))) == NULL)
		return -1;
	outl->numLines = 0;
	outl->capLines = 64;
	if ((outl->lines = malloc(outl->capLines * sizeof(outl->lines[0]))) == NULL)
		return -1;
	return 0;
}

static void
free_outline(struct outline *outl)
{
	free(outl->points);
	free(outl->curves);
	free(outl->lines);
}

static int
grow_points(struct outline *outl)
{
	void *mem;
	int cap = outl->capPoints * 2;
	if ((mem = realloc(outl->points, cap * sizeof(outl->points[0]))) == NULL)
		return -1;
	outl->capPoints = cap;
	outl->points = mem;
	return 0;
}

static int
grow_curves(struct outline *outl)
{
	void *mem;
	int cap = outl->capCurves * 2;
	if ((mem = realloc(outl->curves, cap * sizeof(outl->curves[0]))) == NULL)
		return -1;
	outl->capCurves = cap;
	outl->curves = mem;
	return 0;
}

static int
grow_lines(struct outline *outl)
{
	void *mem;
	int cap = outl->capLines * 2;
	if ((mem = realloc(outl->lines, cap * sizeof(outl->lines[0]))) == NULL)
		return -1;
	outl->capLines = cap;
	outl->lines = mem;
	return 0;
}

/* Like bsearch(), but returns the next highest element if key could not be found. */
static void *
csearch(const void *key, const void *base,
	size_t nmemb, size_t size,
	int (*compar)(const void *, const void *))
{
	const uint8_t *bytes = base, *sample;
	size_t low = 0, high = nmemb - 1, mid;
	if (nmemb == 0)
		return NULL;
	while (low != high) {
		mid = low + (high - low) / 2;
		sample = bytes + mid * size;
		if (compar(key, sample) > 0) {
			low = mid + 1;
		} else {
			high = mid;
		}
	}
	return (uint8_t *) bytes + low * size;
}

/* Used as a comparison function for [bc]search(). */
static int
cmpu16(const void *a, const void *b)
{
	return memcmp(a, b, 2);
}

/* Used as a comparison function for [bc]search(). */
static int
cmpu32(const void *a, const void *b)
{
	return memcmp(a, b, 4);
}

static inline uint8_t
getu8(SFT_Font *font, unsigned long offset)
{
	assert(offset + 1 <= font->size);
	return *(font->memory + offset);
}

static inline int8_t
geti8(SFT_Font *font, unsigned long offset)
{
	return (int8_t) getu8(font, offset);
}

static inline uint16_t
getu16(SFT_Font *font, unsigned long offset)
{
	assert(offset + 2 <= font->size);
	const uint8_t *base = font->memory + offset;
	uint16_t b1 = base[0], b0 = base[1]; 
	return (uint16_t) (b1 << 8 | b0);
}

static inline int16_t
geti16(SFT_Font *font, unsigned long offset)
{
	return (int16_t) getu16(font, offset);
}

static inline uint32_t
getu32(SFT_Font *font, unsigned long offset)
{
	assert(offset + 4 <= font->size);
	const uint8_t *base = font->memory + offset;
	uint32_t b3 = base[0], b2 = base[1], b1 = base[2], b0 = base[3]; 
	return (uint32_t) (b3 << 24 | b2 << 16 | b1 << 8 | b0);
}

static long
gettable(SFT_Font *font, char tag[4])
{
	void *match;
	unsigned int numTables;
	if (font->size < 12)
		return -1;
	numTables = getu16(font, 4);
	if (font->size < 12 + (size_t) numTables * 16)
		return -1;
	if ((match = bsearch(tag, font->memory + 12, numTables, 16, cmpu32)) == NULL)
		return -1;
	return getu32(font, (uint8_t *) match - font->memory + 8);
}

static int
units_per_em(SFT_Font *font)
{
	long head;
	if ((head = gettable(font, "head")) < 0)
		return -1;
	if (font->size < (unsigned long) head + 54)
		return -1;
	return getu16(font, head + 18);
}

static int
global_transform(const struct SFT *sft, double leftSideBearing, double transform[6])
{
	int unitsPerEm;
	if ((unitsPerEm = units_per_em(sft->font)) < 0)
		return -1;
	transform[0] = sft->xScale / unitsPerEm;
	transform[1] = 0.0;
	transform[2] = 0.0;
	transform[3] = sft->yScale / unitsPerEm;
	transform[4] = sft->x - leftSideBearing;
	transform[5] = sft->y;
	return 0;
}

static long
cmap_fmt4(SFT_Font *font, unsigned long table, unsigned long charCode)
{
	unsigned long endCodes, startCodes, idDeltas, idRangeOffsets, idOffset;
	unsigned int segCountX2, segIdxX2, startCode, idRangeOffset, id;
	int idDelta;
	uint8_t key[2] = { charCode >> 8, charCode };
	/* cmap format 4 only supports the Unicode BMP. */
	if (charCode > 0xFFFF)
		return 0;
	if (font->size < table + 8)
		return -1;
	segCountX2 = getu16(font, table);
	if ((segCountX2 & 1) || !segCountX2)
		return -1;
	/* Find starting positions of the relevant arrays. */
	endCodes = table + 8;
	startCodes = endCodes + segCountX2 + 2;
	idDeltas = startCodes + segCountX2;
	idRangeOffsets = idDeltas + segCountX2;
	if (font->size < idRangeOffsets + segCountX2)
		return -1;
	/* Find the segment that contains charCode by binary searching over the highest codes in the segments. */
	segIdxX2 = (uintptr_t) csearch(key, font->memory + endCodes,
		segCountX2 / 2, 2, cmpu16) - (uintptr_t) (font->memory + endCodes);
	/* Look up segment info from the arrays & short circuit if the spec requires. */
	if ((startCode = getu16(font, startCodes + segIdxX2)) > charCode)
		return 0;
	idDelta = geti16(font, idDeltas + segIdxX2);
	if (!(idRangeOffset = getu16(font, idRangeOffsets + segIdxX2)))
		return (charCode + idDelta) & 0xFFFF;
	/* Calculate offset into glyph array and determine ultimate value. */
	idOffset = idRangeOffsets + segIdxX2 + idRangeOffset + 2 * (charCode - startCode);
	if (font->size < idOffset + 2)
		return -1;
	id = getu16(font, idOffset);
	return id ? (id + idDelta) & 0xFFFF : 0L;
}

static long
cmap_fmt6(SFT_Font *font, unsigned long table, unsigned long charCode)
{
	unsigned int firstCode, entryCount;
	/* cmap format 6 only supports the Unicode BMP. */
	if (charCode > 0xFFFF)
		return 0;
	if (font->size < table + 4)
		return -1;
	firstCode = getu16(font, table);
	entryCount = getu16(font, table + 2);
	if (font->size < table + 4 + 2 * entryCount)
		return -1;
	if (charCode < firstCode)
		return -1;
	charCode -= firstCode;
	if (!(charCode < entryCount))
		return -1;
	return getu16(font, table + 4 + 2 * charCode);
}

/* Maps Unicode code points to glyph indices. */
static long
glyph_id(SFT_Font *font, unsigned long charCode)
{
	unsigned long entry, table;
	long cmap;
	unsigned int idx, numEntries;
	int type;

	if ((cmap = gettable(font, "cmap")) < 0)
		return -1;

	if (font->size < (unsigned long) cmap + 4)
		return -1;
	numEntries = getu16(font, cmap + 2);
	
	if (font->size < (unsigned long) cmap + 4 + numEntries * 8)
		return -1;
	/* Search for the first Unicode BMP entry. */
	for (idx = 0; idx < numEntries; ++idx) {
		entry = cmap + 4 + idx * 8;
		type = getu16(font, entry) * 0100 + getu16(font, entry + 2);
		if (type == 0003 || type == 0301) {
			table = cmap + getu32(font, entry + 4);
			if (font->size < table + 6)
				return -1;
			/* Dispatch based on cmap format. */
			switch (getu16(font, table)) {
			case 4:
				return cmap_fmt4(font, table + 6, charCode);
			case 6:
				return cmap_fmt6(font, table + 6, charCode);
			default:
				return -1;
			}
		}
	}

	return -1;
}

static int
num_long_hmtx(SFT_Font *font)
{
	long hhea;
	if ((hhea = gettable(font, "hhea")) < 0)
		return -1;
	if (font->size < (unsigned long) hhea + 36)
		return -1;
	return getu16(font, hhea + 34);
}

static int
hor_metrics(const struct SFT *sft, long glyph, double *advanceWidth, double *leftSideBearing)
{
	double factor;
	unsigned long offset, boundary;
	long hmtx;
	int unitsPerEm, numLong;
	if ((unitsPerEm = units_per_em(sft->font)) < 0)
		return -1;
	factor = sft->xScale / unitsPerEm;
	if ((numLong = num_long_hmtx(sft->font)) < 0)
		return -1;
	if ((hmtx = gettable(sft->font, "hmtx")) < 0)
		return -1;
	if (glyph < numLong) {
		/* glyph is inside long metrics segment. */
		offset = hmtx + 4 * glyph;
		if (sft->font->size < offset + 4)
			return -1;
		*advanceWidth = getu16(sft->font, offset) * factor;
		*leftSideBearing = geti16(sft->font, offset + 2) * factor;
		return 0;
	} else {
		/* glyph is inside short metrics segment. */
		boundary = hmtx + 4 * numLong;
		if (boundary < 4)
			return -1;
		
		offset = boundary - 4;
		if (sft->font->size < offset + 4)
			return -1;
		*advanceWidth = getu16(sft->font, offset) * factor;
		
		offset = boundary + 2 * (glyph - numLong);
		if (sft->font->size < offset + 2)
			return -1;
		*leftSideBearing = geti16(sft->font, offset) * factor;
		return 0;
	}
}

/* Returns the offset into the font that the glyph's outline is stored at. */
static long
outline_offset(SFT_Font *font, long glyph)
{
	unsigned long base, this, next;
	long head, loca, glyf;
	int format;

	if ((head = gettable(font, "head")) < 0)
		return -1;
	if ((loca = gettable(font, "loca")) < 0)
		return -1;
	if ((glyf = gettable(font, "glyf")) < 0)
		return -1;

	if (font->size < (unsigned long) head + 54)
		return -1;
	format = geti16(font, head + 50);
	
	if (format == 0) {
		base = loca + 2 * glyph;

		if (font->size < base + 4)
			return -1;
		
		this = 2L * getu16(font, base);
		next = 2L * getu16(font, base + 2);
	} else {
		base = loca + 4 * glyph;

		if (font->size < base + 8)
			return -1;

		this = getu32(font, base);
		next = getu32(font, base + 4);
	}

	return this == next ? 0 : glyf + this;
}

static int
glyph_extents(SFT_Font *font, unsigned long offset, double transform[6], int *x, int *y, int *w, int *h)
{
	struct point corners[2];
	if (font->size < offset + 10)
		return -1;
	corners[0] = (struct point) { geti16(font, offset + 2), geti16(font, offset + 4) };
	corners[1] = (struct point) { geti16(font, offset + 6), geti16(font, offset + 8) };
	transform_points(2, corners, transform);
	/* Important: the following lines assume transform is an affine diagonal matrix at this point! */
	*x = (int) floor(corners[0].x) - 1;
	*y = (int) floor(corners[0].y) - 1;
	*w = (int) ceil(corners[1].x) + 1 - *x;
	*h = (int) ceil(corners[1].y) + 1 - *y;
	return 0;
}

/* For a 'simple' outline, determines each point of the outline with a set of flags. */
static long
simple_flags(SFT_Font *font, unsigned long offset, int numPts, uint8_t *flags)
{
	int value = 0, repeat = 0, i;
	for (i = 0; i < numPts; ++i) {
		if (repeat) {
			--repeat;
		} else {
			if (font->size < offset + 1)
				return -1;
			value = getu8(font, offset++);
			if (value & REPEAT_FLAG) {
				if (font->size < offset + 1)
					return -1;
				repeat = getu8(font, offset++);
			}
		}
		flags[i] = value;
	}
	return offset;
}

/* For a 'simple' outline, decodes both X and Y coordinates for each point of the outline. */
static int
simple_points(SFT_Font *font, unsigned long offset, int numPts, uint8_t *flags, struct point *points)
{
	long accum, value, bit;
	int i;

	assert(numPts > 0);

	accum = 0L;
	for (i = 0; i < numPts; ++i) {
		if (flags[i] & X_CHANGE_IS_SMALL) {
			if (font->size < offset + 1)
				return -1;
			value = (long) getu8(font, offset++);
			bit = !!(flags[i] & X_CHANGE_IS_POSITIVE);
			accum -= (value ^ -bit) + bit;
		} else if (!(flags[i] & X_CHANGE_IS_ZERO)) {
			if (font->size < offset + 2)
				return -1;
			accum += geti16(font, offset);
			offset += 2;
		}
		points[i].x = accum;
	}

	accum = 0L;
	for (i = 0; i < numPts; ++i) {
		if (flags[i] & Y_CHANGE_IS_SMALL) {
			if (font->size < offset + 1)
				return -1;
			value = (long) getu8(font, offset++);
			bit = !!(flags[i] & Y_CHANGE_IS_POSITIVE);
			accum -= (value ^ -bit) + bit;
		} else if (!(flags[i] & Y_CHANGE_IS_ZERO)) {
			if (font->size < offset + 2)
				return -1;
			accum += geti16(font, offset);
			offset += 2;
		}
		points[i].y = accum;
	}

	return 0;
}

static int
decode_contour(uint8_t *flags, unsigned int basePoint, unsigned int count, struct outline *outl)
{
	unsigned int looseEnd, beg, ctrl, center;
	unsigned int gotCtrl, i;

	/* Skip contours with less than two points, since the following algorithm can't handle them and
	 * they should appear invisible either way (because they don't have any area). */
	if (count < 2) return 0;

	if (flags[0] & POINT_IS_ON_CURVE) {
		looseEnd = basePoint++;
		++flags;
		--count;
	} else if (flags[count - 1] & POINT_IS_ON_CURVE) {
		looseEnd = basePoint + --count;
	} else {
		if (outl->numPoints >= outl->capPoints && grow_points(outl) < 0)
			return -1;

		looseEnd = outl->numPoints;
		outl->points[outl->numPoints++] = midpoint(
			outl->points[basePoint],
			outl->points[basePoint + count - 1]);
	}
	beg = looseEnd;
	gotCtrl = 0;
	for (i = 0; i < count; ++i) {
		if (flags[i] & POINT_IS_ON_CURVE) {
			if (gotCtrl) {
				if (outl->numCurves >= outl->capCurves && grow_curves(outl) < 0)
					return -1;
				outl->curves[outl->numCurves++] = (struct curve) { beg, basePoint + i, ctrl };
			} else {
				if (outl->numLines >= outl->capLines && grow_lines(outl) < 0)
					return -1;
				outl->lines[outl->numLines++] = (struct line) { beg, basePoint + i };
			}
			beg = basePoint + i;
			gotCtrl = 0;
		} else {
			if (gotCtrl) {
				center = outl->numPoints;
				if (outl->numPoints >= outl->capPoints && grow_points(outl) < 0)
					return -1;
				outl->points[center] = midpoint(outl->points[ctrl], outl->points[basePoint + i]);
				++outl->numPoints;

				if (outl->numCurves >= outl->capCurves && grow_curves(outl) < 0)
					return -1;
				outl->curves[outl->numCurves++] = (struct curve) { beg, center, ctrl };

				beg = center;
			}
			ctrl = basePoint + i;
			gotCtrl = 1;
		}
	}
	if (gotCtrl) {
		if (outl->numCurves >= outl->capCurves && grow_curves(outl) < 0)
			return -1;
		outl->curves[outl->numCurves++] = (struct curve) { beg, looseEnd, ctrl };
	} else {
		if (outl->numLines >= outl->capLines && grow_lines(outl) < 0)
			return -1;
		outl->lines[outl->numLines++] = (struct line) { beg, looseEnd };
	}

	return 0;
}

static int
simple_outline(SFT_Font *font, unsigned long offset, int numContours, struct outline *outl)
{
	unsigned int *endPts;
	uint8_t *memory = NULL, *flags;
	unsigned long memLen;
	long sgnOffset;
	unsigned int numPts;
	int i;

	unsigned int basePoint = outl->numPoints;

	if (font->size < offset + numContours * 2 + 2)
		goto failure;
	numPts = getu16(font, offset + (numContours - 1) * 2) + 1;

	while (outl->capPoints < basePoint + numPts) {
		if (grow_points(outl) < 0)
			return -1;
	}
	
	memLen = numContours * sizeof(endPts[0]);
	memLen += numPts * sizeof(flags[0]);
	STACK_ALLOC(memory, memLen, 2048) ;
	if (memory == NULL)
		goto failure;
	endPts = (unsigned int *) memory;
	flags = (uint8_t *) (endPts + numContours);

	for (i = 0; i < numContours; ++i) {
		endPts[i] = getu16(font, offset);
		offset += 2;
	}
	/* Ensure that endPts are never falling.
	 * Falling endPts have no sensible interpretation and most likely only occur in malicious input.
	 * Therefore, we bail, should we ever encounter such input. */
	for (i = 0; i < numContours - 1; ++i) {
		if (endPts[i + 1] < endPts[i] + 1)
			goto failure;
	}
	offset += 2 + getu16(font, offset);

	if ((sgnOffset = simple_flags(font, offset, numPts, flags)) < 0)
		goto failure;
	offset = sgnOffset;
	if (simple_points(font, offset, numPts, flags, outl->points + basePoint) < 0)
		goto failure;
	outl->numPoints += numPts;
	
	unsigned int contourBase = 0;
	for (int c = 0; c < numContours; ++c) {
		unsigned int count = endPts[c] - contourBase + 1;
		if (decode_contour(flags, basePoint, count, outl) < 0)
			goto failure;
		flags += count;
		basePoint += count;
		contourBase += count;
	}

	STACK_FREE(memory) ;
	return 0;
failure:
	STACK_FREE(memory) ;
	return -1;
}

static int
compound_outline(SFT_Font *font, unsigned long offset, int recDepth, struct outline *outl)
{
	double local[6];
	long outline;
	unsigned int flags, glyph;
	/* Guard against infinite recursion (compound glyphs that have themselves as component). */
	if (recDepth >= 4)
		return -1;
	do {
		memset(local, 0, sizeof(local));
		if (font->size < offset + 4)
			return -1;
		flags = getu16(font, offset);
		glyph = getu16(font, offset + 2);
		offset += 4;
		/* We don't implement point matching, and neither does stb_truetype for that matter. */
		if (!(flags & ACTUAL_XY_OFFSETS))
			return -1;
		/* Read additional X and Y offsets (in FUnits) of this component. */
		if (flags & OFFSETS_ARE_LARGE) {
			if (font->size < offset + 4)
				return -1;
			local[4] = geti16(font, offset);
			local[5] = geti16(font, offset + 2);
			offset += 4;
		} else {
			if (font->size < offset + 2)
				return -1;
			local[4] = geti8(font, offset);
			local[5] = geti8(font, offset + 1);
			offset += 2;
		}
		if (flags & GOT_A_SINGLE_SCALE) {
			if (font->size < offset + 2)
				return -1;
			local[0] = geti16(font, offset) / 16384.0;
			local[3] = local[0];
			offset += 2;
		} else if (flags & GOT_AN_X_AND_Y_SCALE) {
			if (font->size < offset + 4)
				return -1;
			local[0] = geti16(font, offset + 0) / 16384.0;
			local[3] = geti16(font, offset + 2) / 16384.0;
			offset += 4;
		} else if (flags & GOT_A_SCALE_MATRIX) {
			if (font->size < offset + 8)
				return -1;
			local[0] = geti16(font, offset + 0) / 16384.0;
			local[1] = geti16(font, offset + 2) / 16384.0;
			local[2] = geti16(font, offset + 4) / 16384.0;
			local[3] = geti16(font, offset + 6) / 16384.0;
			offset += 8;
		} else {
			local[0] = 1.0;
			local[3] = 1.0;
		}
		/* At this point, Apple's spec more or less tells you to scale the matrix by its own L1 norm.
		 * But stb_truetype scales by the L2 norm. And FreeType2 doesn't scale at all.
		 * Furthermore, Microsoft's spec doesn't even mention anything like this.
		 * It's almost as if nobody ever uses this feature anyway. */
		if ((outline = outline_offset(font, glyph)) < 0)
			return -1;
		if (outline) {
			unsigned int basePoint = outl->numPoints;
			if (decode_outline(font, outline, recDepth + 1, outl) < 0)
				return -1;
			transform_points(outl->numPoints - basePoint, outl->points + basePoint, local);
		}
	} while (flags & THERE_ARE_MORE_COMPONENTS);

	return 0;
}

static int
decode_outline(SFT_Font *font, unsigned long offset, int recDepth, struct outline *outl)
{
	int numContours;
	if (font->size < offset + 10)
		return -1;
	numContours = geti16(font, offset);
	if (numContours >= 0) {
		/* Glyph has a 'simple' outline consisting of a number of contours. */
		return simple_outline(font, offset + 10, numContours, outl);
	} else {
		/* Glyph has a compound outline combined from mutiple other outlines. */
		return compound_outline(font, offset + 10, recDepth, outl);
	}
}

/* A heuristic to tell whether a given curve can be approximated closely enough by a line. */
static int
is_flat(struct outline *outl, struct curve curve, double flatness)
{
	struct point beg = outl->points[curve.beg];
	struct point end = outl->points[curve.end];
	struct point ctrl = outl->points[curve.ctrl];
	struct point mid = midpoint(beg, end);
	double x = ctrl.x - mid.x;
	double y = ctrl.y - mid.y;
	return x * x + y * y <= flatness * flatness;
}

static int
tesselate_curve(struct curve curve, struct outline *outl)
{
	/* From my tests I can conclude that this stack barely reaches a top height
	 * of 4 elements even for the largest font sizes I'm willing to support. And
	 * as space requirements should only grow logarithmically, I think 10 is
	 * more than enough. */
#define STACK_SIZE 10
	struct curve stack[STACK_SIZE];
	unsigned int top = 0;
	for (;;) {
		if (is_flat(outl, curve, 0.5) || top >= STACK_SIZE) {
			if (outl->numLines >= outl->capLines && grow_lines(outl) < 0)
				return -1;
			outl->lines[outl->numLines++] = (struct line) { curve.beg, curve.end };
			if (top == 0) break;
			curve = stack[--top];
		} else {
			unsigned int ctrl0 = outl->numPoints;
			if (outl->numPoints >= outl->capPoints && grow_points(outl) < 0)
				return -1;
			outl->points[ctrl0] = midpoint(outl->points[curve.beg], outl->points[curve.ctrl]);
			++outl->numPoints;

			unsigned int ctrl1 = outl->numPoints;
			if (outl->numPoints >= outl->capPoints && grow_points(outl) < 0)
				return -1;
			outl->points[ctrl1] = midpoint(outl->points[curve.ctrl], outl->points[curve.end]);
			++outl->numPoints;

			unsigned int pivot = outl->numPoints;
			if (outl->numPoints >= outl->capPoints && grow_points(outl) < 0)
				return -1;
			outl->points[pivot] = midpoint(outl->points[ctrl0], outl->points[ctrl1]);
			++outl->numPoints;

			stack[top++] = (struct curve) { curve.beg, pivot, ctrl0 };
			curve = (struct curve) { pivot, curve.end, ctrl1 };
		}
	}
	return 0;
#undef STACK_SIZE
}

static int
tesselate_curves(struct outline *outl)
{
	unsigned int i;
	for (i = 0; i < outl->numCurves; ++i) {
		if (tesselate_curve(outl->curves[i], outl) < 0)
			return -1;
	}
	return 0;
}

static void
draw_dot(struct buffer buf, int px, int py, double xAvg, double yDiff)
{
	struct cell *restrict ptr = &buf.rows[py][px];
	struct cell cell = *ptr;
	cell.cover += yDiff;
	cell.area += (1.0 - xAvg) * yDiff;
	*ptr = cell;
}

/* Draws a line into the buffer. Uses a custom 2D raycasting algorithm to do so. */
static void
draw_line(struct buffer buf, struct point origin, struct point goal)
{
	double originX, originY;
	double goalX, goalY;
	double deltaX, deltaY;
	double nextCrossingX = 100.0, nextCrossingY = 100.0;
	double crossingGapX = 0.0, crossingGapY = 0.0;
	double prevDistance = 0.0;
	int pixelX, pixelY;
	int iter, numIters;

	originX = origin.x;
	goalX = goal.x;
	deltaX = goalX - originX;
	pixelX = (int) originX;
	if (deltaX != 0.0) {
		double signedGapX = 1.0 / deltaX;
		nextCrossingX = (int) originX - originX;
		nextCrossingX += deltaX > 0.0;
		nextCrossingX *= signedGapX;
		crossingGapX = fabs(signedGapX);
	}

	originY = origin.y;
	goalY = goal.y;
	deltaY = goalY - originY;
	pixelY = (int) originY;
	if (deltaY != 0.0) {
		double signedGapY = 1.0 / deltaY;
		nextCrossingY = (int) originY - originY;
		nextCrossingY += deltaY > 0.0;
		nextCrossingY *= signedGapY;
		crossingGapY = fabs(signedGapY);
	}

	numIters = abs((int) goalX - (int) originX) + abs((int) goalY - (int) originY);
	for (iter = 0; iter < numIters; ++iter) {
		if (nextCrossingX < nextCrossingY) {
			double deltaDistance = nextCrossingX - prevDistance;
			double averageX = (deltaX > 0) - 0.5 * deltaX * deltaDistance;
			draw_dot(buf, pixelX, pixelY, averageX, deltaY * deltaDistance);
			pixelX += SIGN(deltaX);
			prevDistance = nextCrossingX;
			nextCrossingX += crossingGapX;
		} else {
			double deltaDistance = nextCrossingY - prevDistance;
			double x = originX - pixelX + nextCrossingY * deltaX;
			double averageX = x - 0.5 * deltaX * deltaDistance;
			draw_dot(buf, pixelX, pixelY, averageX, deltaY * deltaDistance);
			pixelY += SIGN(deltaY);
			prevDistance = nextCrossingY;
			nextCrossingY += crossingGapY;
		}
	}

	double deltaDistance = 1.0 - prevDistance;
	double averageX = (goalX - pixelX) - 0.5 * deltaX * deltaDistance;
	draw_dot(buf, pixelX, pixelY, averageX, deltaY * deltaDistance);
}

static void
draw_lines(struct outline *outl, struct buffer buf)
{
	unsigned int i;
	for (i = 0; i < outl->numLines; ++i) {
		struct line line = outl->lines[i];
		struct point origin = outl->points[line.beg];
		struct point goal = outl->points[line.end];
		if (origin.y != goal.y) {
			draw_line(buf, origin, goal);
		}
	}
}

/* Integrate the values in the buffer to arrive at the final grayscale image. */
static void
post_process(struct buffer buf, uint8_t *image)
{
	struct cell *restrict in, cell;
	uint8_t *restrict out;
	double accum;
	int x, y;
	out = image;
	for (y = 0; y < buf.height; ++y) {
		accum = 0.0;
		in = buf.rows[y];
		for (x = 0; x < buf.width; ++x) {
			cell = *in++;
			*out++ = quantize(MIN(fabs(accum + cell.area), 1.0));
			accum += cell.cover;
		}
	}
}

static int
render_image(const struct SFT *sft, unsigned long offset, double transform[6], struct SFT_Char *chr)
{
	struct outline outl = { 0 };
	struct buffer buf = { 0 };
	int err = 0;

	err |= init_outline(&outl) < 0;
	err |= decode_outline(sft->font, offset, 0, &outl) < 0;
	if (!err) transform_points(outl.numPoints, outl.points, transform);
	if (!err) clip_points(outl.numPoints, outl.points, chr->width, chr->height);
	err |= tesselate_curves(&outl) < 0;

	err |= init_buffer(&buf, chr->width, chr->height) < 0;
	if (!err) draw_lines(&outl, buf);
	free_outline(&outl);
	if (!err && sft->flags & SFT_DOWNWARD_Y)
		flip_buffer(&buf);

	err |= (chr->image = calloc(chr->width * chr->height, 1)) == NULL;
	if (!err) post_process(buf, chr->image);

	free_buffer(&buf);

	return err ? -1 : 0;
}
<|MERGE_RESOLUTION|>--- conflicted
+++ resolved
@@ -14,11 +14,7 @@
 
 #include "schrift.h"
 
-<<<<<<< HEAD
 #define SCHRIFT_VERSION "0.8.0"
-=======
-#define SCHRIFT_VERSION "0.7.1"
->>>>>>> d93f294e
 
 #define FILE_MAGIC_ONE             0x00010000
 #define FILE_MAGIC_TWO             0x74727565
